--- conflicted
+++ resolved
@@ -4867,7 +4867,6 @@
     out, err = Popen([PYTHON, FILE_PACKAGER, 'test.data', '--preload', 'temp.txt', '--no-closure'], stdout=PIPE, stderr=PIPE).communicate()
     assert BAD not in out, out[max(out.index(BAD)-80, 0) : min(out.index(BAD)+80, len(out)-1)]
 
-<<<<<<< HEAD
   def test_all_syscalls(self):
     # find all syscalls
     Popen([PYTHON, EMCC, path_from_root('tests', 'hello_world.c'), '-s', 'LINKABLE=1']).communicate()
@@ -4936,7 +4935,7 @@
       process = Popen(engine + ['a.out.js'], stdout=PIPE, stderr=PIPE)
       output = '\n'.join(process.communicate())
       assert process.returncode == 102 or 'exit(102)' in output, [process.returncode, output]
-=======
+
   def test_debug_asmLastOpts(self):
     open('src.c', 'w').write(r'''
 #include <stdio.h>
@@ -4957,4 +4956,3 @@
 ''')
     out, err = Popen([PYTHON, EMCC, 'src.c', '-s', 'EXPORTED_FUNCTIONS=["_main", "_treecount"]', '--minify', '0', '-g4', '-Oz']).communicate()
     self.assertContained('hello, world!', run_js('a.out.js'))
->>>>>>> f57b587e
