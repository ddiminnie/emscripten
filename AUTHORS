﻿The following authors have all licensed their contributions to Emscripten
under the licensing terms detailed in LICENSE.

(Authors keep copyright of their contributions, of course; they just grant
a license to everyone to use it as detailed in LICENSE.)

* Alon Zakai <alonzakai@gmail.com> (copyright owned by Mozilla Foundation)
* Tim Dawborn <tim.dawborn@gmail.com>
* Max Shawabkeh <max99x@gmail.com>
* Sigmund Vik <sigmund_vik@yahoo.com>
* Jeff Terrace <jterrace@gmail.com>
* Benoit Tremblay <benoit.tremblay@frimastudio.com>
* Andreas Bergmeier <abergmeier@gmx.net>
* Ben Schwartz <bens@alum.mit.edu>
* David Claughton <dave@eclecticdave.com>
* David Yip <yipdw@member.fsf.org>
* Julien Hamaide <julien.hamaide@gmail.com>
* Ehsan Akhgari <ehsan.akhgari@gmail.com> (copyright owned by Mozilla Foundation)
* Adrian Taylor <adrian@macrobug.com>
* Richard Assar <richard.assar@gmail.com>
* Nathan Hammond <emscripten@nathanhammond.com>
* Behdad Esfahbod <behdad@behdad.org>
* David Benjamin <davidben@mit.edu>
* Pierre Renaux <pierre@talansoft.com>
* Brian Anderson <banderson@mozilla.com>
* Jon Bardin <diclophis@gmail.com>
* Jukka Jylänki <jujjyl@gmail.com>
* Aleksander Guryanov <caiiiycuk@gmail.com>
* Chad Austin <chad@chadaustin.me> (copyright owned by IMVU)
* nandhp <nandhp@gmail.com>
* YeZhongWen <linghuye2.0@gmail.com>
* Xingxing Pan <forandom@gmail.com>
* Justin Kerk <dopefishjustin@gmail.com>
* Andrea Bedini <andrea.bedini@gmail.com>
* James Pike <totoro.friend@chilon.net>
* Mokhtar Naamani <mokhtar.naamani@gmail.com>
* Benjamin Stover <benjamin.stover@gmail.com>
* Riccardo Magliocchetti <riccardo.magliocchetti@gmail.com>
* Janus Troelsen <janus.troelsen@stud.tu-darmstadt.de>
* Lars Schneider <lars.schneider@autodesk.com> (copyright owned by Autodesk, Inc.)
* Joel Martin <github@martintribe.org>
* Manuel Wellmann <manuel.wellmann@autodesk.com> (copyright owned by Autodesk, Inc.)
* Xuejie Xiao <xxuejie@gmail.com>
* Dominic Wong <dom@slowbunyip.org>
* Alan Kligman <alan.kligman@gmail.com> (copyright owned by Mozilla Foundation)
* Anthony Liot <wolfviking0@yahoo.com>
* Michael Riss <Michael.Riss@gmx.de>
* Jasper St. Pierre <jstpierre@mecheye.net>
* Manuel Schölling <manuel.schoelling@gmx.de>
* Bruce Mitchener, Jr. <bruce.mitchener@gmail.com>
* Michael Bishop <mbtyke@gmail.com>
* Roger Braun <roger@rogerbraun.net>
* Vladimir Vukicevic <vladimir@pobox.com> (copyright owned by Mozilla Foundation)
* Lorant Pinter <lorant.pinter@prezi.com>
* Tobias Doerffel <tobias.doerffel@gmail.com>
* Martin von Gagern <martin@von-gagern.net>
* Ting-Yuan Huang <thuang@mozilla.com>
* Joshua Granick <jgranick@blackberry.com>
* Felix H. Dahlke <fhd@ubercode.de>
* Éloi Rivard <azmeuk@gmail.com>
* Alexander Gladysh <ag@logiceditor.com>
* Arlo Breault <arlolra@gmail.com>
* Jacob Lee <artdent@gmail.com> (copyright owned by Google, Inc.)
* Joe Lee <jlee@imvu.com> (copyright owned by IMVU)
* Andy Friesen <andy@imvu.com> (copyright owned by IMVU)
* Bill Welden <bwelden@imvu.com> (copyright owned by IMVU)
* Michael Ey <mey@imvu.com> (copyright owned by IMVU)
* Llorens Marti Garcia <lgarcia@imvu.com> (copyright owned by IMVU)
* Jinsuck Kim <jkim@imvu.com> (copyright owned by IMVU)
* Todd Lee <tlee@imvu.com> (copyright owned by IMVU)
* Anthony Pesch <inolen@gmail.com>
* Robert Bragg <robert.bragg@intel.com> (copyright owned by Intel Corporation)
* Sylvestre Ledru <sylvestre@debian.org>
* Tom Fairfield <fairfield@cs.xu.edu>
* Anthony J. Thibault <ajt@hyperlogic.org>
* John Allwine <jallwine86@gmail.com>
* Martin Gerhardy <martin.gerhardy@gmail.com>
* James Gregory <jgregory@zynga.com> (copyright owned by Zynga, Inc)
* Dan Gohman <sunfish@google.com> (copyright owned by Google, Inc.)
* Jeff Gilbert <jgilbert@mozilla.com> (copyright owned by Mozilla Foundation)
* Frits Talbot <frits@metapathy.com>
* Onno Jongbloed <hey@onnoj.net>
* Jez Ng <me@jezng.com>
* Marc Feeley <mfeeley@mozilla.com> (copyright owned by Mozilla Foundation)
* Ludovic Perrine <jazzzz@gmail.com>
* David Barksdale <david.barksdale@adcedosolutions.com>
* Manfred Manik Nerurkar <nerurkar*at*made-apps.biz> (copyright owned by MADE, GmbH)
* Joseph Gentle <me@josephg.com>
* Douglas T. Crosher <dtc-moz@scieneer.com> (copyright owned by Mozilla Founcation)
* Soeren Balko <soeren.balko@gmail.com>
* Ryan Kelly (ryan@rfk.id.au)
* Michael Lelli <toadking@toadking.com>
* Yu Kobayashi <yukoba@accelart.jp>
* Pin Zhang <zhangpin04@gmail.com>
* Nick Bray <ncbray@chromium.org> (copyright owned by Google, Inc.)
* Aidan Hobson Sayers <aidanhs@cantab.net>
* Charlie Birks <admin@daftgames.net>
* Ranger Harke <ranger.harke@autodesk.com> (copyright owned by Autodesk, Inc.)
* Tobias Vrinssen <tobias@vrinssen.de>
* Patrick R. Martin <patrick.martin.r@gmail.com>
* Richard Quirk <richard.quirk@gmail.com>
* Marcos Scriven <marcos@scriven.org>
* Antoine Lambert <antoine.lambert33@gmail.com>
* Daniel Aquino <mr.danielaquino@gmail.com>
* Remi Papillie <remi.papillie@gmail.com>
* Fraser Adams <fraser.adams@blueyonder.co.uk>
* Michael Tirado <icetooth333@gmail.com>
* Ben Noordhuis <info@bnoordhuis.nl>
* Bob Roberts <bobroberts177@gmail.com>
* John Vilk <jvilk@cs.umass.edu>
* Daniel Baulig <dbaulig@fb.com> (copyright owned by Facebook, Inc.)
* Lu Wang <coolwanglu@gmail.com>
* Heidi Pan <heidi.pan@intel.com> (copyright owned by Intel)
* Vasilis Kalintiris <ehostunreach@gmail.com>
* Adam C. Clifton <adam@hulkamaniac.com>
* Volo Zyko <volo.zyko@gmail.com>
* Andre Weissflog <floooh@gmail.com>
* Alexandre Perrot <alexandre.perrot@gmail.com>
* Emerson José Silveira da Costa <emerson.costa@gmail.com>
* Jari Vetoniemi <mailroxas@gmail.com>
* Sindre Sorhus <sindresorhus@gmail.com>
* James S Urquhart <jamesu@gmail.com>
* Boris Gjenero <boris.gjenero@gmail.com>
* jonas echterhoff <jonas@unity3d.com>
* Sami Vaarala <sami.vaarala@iki.fi>
* Jack A. Arrington <jack@epicpineapple.com>
* Richard Janicek <r@janicek.co>
* Joel Croteau <jcroteau@gmail.com>
<<<<<<< HEAD
* Haneef Mubarak <haneef503@gmail.com>
* Nicolas Peri <nicox@shivaengine.com> (copyright owned by ShiVa Technologies, SAS)
* Bernhard Fey <e-male@web.de>
* Dave Nicponski <dave.nicponski@gmail.com>
* Jonathan Jarri <noxalus@gmail.com>
=======
* Daniele Di Proietto <daniele.di.proietto@gmail.com>
>>>>>>> 99a8cf5b
<|MERGE_RESOLUTION|>--- conflicted
+++ resolved
@@ -126,12 +126,9 @@
 * Jack A. Arrington <jack@epicpineapple.com>
 * Richard Janicek <r@janicek.co>
 * Joel Croteau <jcroteau@gmail.com>
-<<<<<<< HEAD
 * Haneef Mubarak <haneef503@gmail.com>
 * Nicolas Peri <nicox@shivaengine.com> (copyright owned by ShiVa Technologies, SAS)
 * Bernhard Fey <e-male@web.de>
 * Dave Nicponski <dave.nicponski@gmail.com>
 * Jonathan Jarri <noxalus@gmail.com>
-=======
 * Daniele Di Proietto <daniele.di.proietto@gmail.com>
->>>>>>> 99a8cf5b
